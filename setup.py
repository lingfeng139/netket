--- conflicted
+++ resolved
@@ -1,8 +1,15 @@
 from setuptools import setup, find_packages
 
-DEV_DEPENDENCIES = ["pytest>=5", "python-igraph", "pre-commit", "black==20.8b1"]
+DEV_DEPENDENCIES = [
+    "pytest>=5",
+    "pytest-xdist>=2",
+    "coverage>=5",
+    "python-igraph",
+    "pre-commit",
+    "black==20.8b1",
+]
 MPI_DEPENDENCIES = ["mpi4py>=3.0.1"]
-JAX_DEPENDENCIES = ["jax"]
+JAX_DEPENDENCIES = ["jax>=0.2"]
 
 MPIJAX_DEPENDENCIES = ["mpi4jax>=0.2.6"]
 
@@ -26,21 +33,9 @@
     ],
     python_requires=">=3.6",
     extras_require={
-<<<<<<< HEAD
-        "dev": [
-            "pytest>=5",
-            "pytest-xdist>=2",
-            "coverage>=5",
-            "python-igraph",
-            "pre-commit",
-            "black==20.8b1",
-        ],
-        "jax": ["jax", "mpi4jax>=0.2.6"],
-=======
         "dev": DEV_DEPENDENCIES,
         "mpi": MPI_DEPENDENCIES,
         "jax": JAX_DEPENDENCIES,
         "all": MPI_DEPENDENCIES + JAX_DEPENDENCIES + MPIJAX_DEPENDENCIES,
->>>>>>> 358fbf6e
     },
 )